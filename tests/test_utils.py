--- conflicted
+++ resolved
@@ -18,11 +18,8 @@
     bin_df_cols,
     crystal_sys_from_spg_num,
     df_to_arrays,
-<<<<<<< HEAD
     get_cbar_label_formatter,
-=======
     get_fig_xy_range,
->>>>>>> feee8b8f
     luminance,
     patch_dict,
     pick_bw_for_contrast,
