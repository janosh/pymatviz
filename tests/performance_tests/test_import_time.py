--- conflicted
+++ resolved
@@ -27,11 +27,7 @@
     "pymatviz.ptable": 4092,
     "pymatviz.rainclouds": 4098,
     "pymatviz.rdf": 4144,
-<<<<<<< HEAD
-    "pymatviz.relevance": 4126,
-=======
     "pymatviz.classify": 4126,
->>>>>>> d6f6befd
     "pymatviz.sankey": 4135,
     "pymatviz.scatter": 4087,
     "pymatviz.structure_viz": 4105,
