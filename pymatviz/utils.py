--- conflicted
+++ resolved
@@ -296,12 +296,8 @@
 
 
 def pick_bw_for_contrast(
-<<<<<<< HEAD
     color: tuple[float, float, float] | str,
     text_color_threshold: float = 0.7,
-=======
-    color: tuple[float, float, float], text_color_threshold: float = 0.7
->>>>>>> 45651a75
 ) -> Literal["black", "white"]:
     """Choose black or white text color for a given background color based on luminance.
 
@@ -311,11 +307,7 @@
             black or white text color. Defaults to 0.7.
 
     Returns:
-<<<<<<< HEAD
-        "black" or "white": Depending on the luminance of the background color.
-=======
         "black" | "white": depending on the luminance of the background color.
->>>>>>> 45651a75
     """
     if isinstance(color, str):
         color = to_rgb(color)
