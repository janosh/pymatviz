"""Radial distribution functions (RDFs) of pymatgen structures using plotly.

The main function, pairwise_rdfs, generates a plotly figure with facets for each
pair of elements in the given structure. It supports customization of cutoff distance,
bin size, specific element pairs to plot, reference line.

Example usage:
    structure = Structure(...)  # Create or load a pymatgen Structure
    fig = pairwise_rdfs(structure, bin_size=0.1)
    fig.show()
"""

<<<<<<< HEAD
from __future__ import annotations

from typing import TYPE_CHECKING

import numpy as np
=======
from collections.abc import Sequence
from typing import Any

import numpy as np
import plotly
import plotly.graph_objects as go
>>>>>>> 7e32978b
from plotly.subplots import make_subplots
from scipy.signal import find_peaks


if TYPE_CHECKING:
    from typing import Any

    import plotly.graph_objects as go
    from pymatgen.core import Structure


def calculate_rdf(
    structure: Structure,
    center_species: str,
    neighbor_species: str,
    cutoff: float,
    n_bins: int,
) -> tuple[np.ndarray, np.ndarray]:
    """Calculate the radial distribution function (RDF) for a given pair of species.

    The RDF is normalized by the number of pairs and the shell volume density, which
    makes the RDF approach 1 for large separations in a homogeneous system.

    Args:
        structure (Structure): A pymatgen Structure object.
        center_species (str): Symbol of the central species.
        neighbor_species (str): Symbol of the neighbor species.
        cutoff (float): Maximum distance for RDF calculation.
        n_bins (int): Number of bins for RDF calculation.

    Returns:
        tuple[np.ndarray, np.ndarray]: Arrays of (radii, g(r)) values.
    """
    bin_size = cutoff / n_bins
    radii = np.linspace(0, cutoff, n_bins + 1)[1:]
    rdf = np.zeros(n_bins)

    center_indices = [
        i for i, site in enumerate(structure) if site.specie.symbol == center_species
    ]
    neighbor_indices = [
        i for i, site in enumerate(structure) if site.specie.symbol == neighbor_species
    ]

    for center_idx in center_indices:
        for neighbor_idx in neighbor_indices:
            if center_idx != neighbor_idx:
                distance = structure.get_distance(center_idx, neighbor_idx)
                if distance < cutoff:
                    rdf[int(distance / bin_size)] += 1

    # Normalize RDF by the number of center-neighbor pairs and shell volumes
    rdf = rdf / (len(center_indices) * len(neighbor_indices))
    shell_volumes = 4 * np.pi * radii**2 * bin_size
    rdf = rdf / (shell_volumes / structure.volume)

    return radii, rdf


def find_last_significant_peak(
    radii: np.ndarray, rdf: np.ndarray, prominence: float = 0.1
) -> float:
    """Find the position of the last significant peak in the RDF."""
    peaks, properties = find_peaks(rdf, prominence=prominence, distance=5)
    if peaks.size > 0:
        # Sort peaks by prominence and select the last significant one
        sorted_peaks = peaks[np.argsort(properties["prominences"])]
        return radii[sorted_peaks[-1]]
    return radii[-1]


def element_pair_rdfs(
    structures: Structure | Sequence[Structure] | dict[str, Structure],
    cutoff: float = 15,
    n_bins: int = 75,
    bin_size: float | None = None,
    element_pairs: list[tuple[str, str]] | None = None,
    reference_line: dict[str, Any] | None = None,
    n_cols: int = 3,
    colors: Sequence[str] | None = None,
    line_styles: Sequence[str] | None = None,
) -> go.Figure:
    """Generate a plotly figure of pairwise radial distribution functions (RDFs) for
    all (or a subset of) element pairs in one or multiple structures.

    Args:
        structures: Can be one of the following:
            - single pymatgen Structure
            - list of pymatgen Structures
            - dictionary mapping labels to Structures
        cutoff (float, optional): Maximum distance for RDF calculation. Default is 15 Å.
        n_bins (int, optional): Number of bins for RDF calculation. Default is 75.
        bin_size (float, optional): Size of bins for RDF calculation. If specified, it
            overrides n_bins. Default is None.
        element_pairs (list[tuple[str, str]], optional): Element pairs to plot.
            If None, all pairs present in any structure are plotted.
        reference_line (dict, optional): Keywords for reference line at g(r)=1 drawn
            with Figure.add_hline(). If None (default), no reference line is drawn.
        n_cols (int, optional): Number of columns for subplot layout. Defaults to 3.
        colors (Sequence[str], optional): colors for each structure's RDF line. Defaults
            to plotly.colors.qualitative.Plotly.
        line_styles (Sequence[str], optional): line styles for each structure's RDF
            line. Will be used for all element pairs present in that structure.
            Defaults to ["solid", "dot", "dash", "longdash", "dashdot", "longdashdot"].

    Returns:
        go.Figure: A plotly figure with facets for each pairwise RDF, comparing one or
            multiple structures.

    Raises:
        ValueError: If no structures are provided, if structures have no sites,
            if invalid element pairs are provided, or if both n_bins and bin_size are
            specified.
    """
    # Normalize input to a dictionary of structures
    if isinstance(structures, Structure):
        structures = {"": structures}
    elif isinstance(structures, list | tuple) and all(
        isinstance(struct, Structure) for struct in structures
    ):
        structures = {struct.formula: struct for struct in structures}
    elif not isinstance(structures, dict):
        raise TypeError(f"Invalid input format for {structures=}")

    if not structures:
        raise ValueError("No structures provided")

    for key, struct in structures.items():
        if not struct.sites:
            raise ValueError(
                f"input structure{f' {key}' if key else ''} contains no sites"
            )

    if n_bins != 75 and bin_size is not None:
        raise ValueError(
            f"Cannot specify both {n_bins=} and {bin_size=}. Pick one or the other."
        )

    # Determine all unique elements across all structures
    all_elements = set.union(
        *(struct.chemical_system_set for struct in structures.values())
    )

    # Determine element pairs to plot
    if element_pairs is None:
        element_pairs = [
            (el1, el2) for el1 in all_elements for el2 in all_elements if el1 <= el2
        ]
    else:
        # Check if all elements in element_pairs are present in at least one structure
        pair_elements = {elem for pair in element_pairs for elem in pair}
        if extra_elems := pair_elements - set(all_elements):
            raise ValueError(
                f"Elements {extra_elems} in element_pairs not present in any structure"
            )

    element_pairs = sorted(element_pairs)

    # Calculate pairwise RDFs for all structures
    if bin_size is not None:
        n_bins = int(cutoff / bin_size)

    elem_pair_rdfs: dict[tuple[str, str], list[tuple[np.ndarray, np.ndarray]]] = {
        pair: [
            calculate_rdf(struct, *pair, cutoff, n_bins)
            for struct in structures.values()
        ]
        for pair in element_pairs
    }

    # Determine subplot layout
    n_pairs = len(element_pairs)
    actual_cols = min(n_cols, n_pairs)
    n_rows = (n_pairs + actual_cols - 1) // actual_cols

    # Create the plotly figure with facets
    fig = make_subplots(
        rows=n_rows,
        cols=actual_cols,
        subplot_titles=[f"{el1}-{el2}" for el1, el2 in element_pairs],
        vertical_spacing=0.12,
        horizontal_spacing=0.1,
    )

    # Set default colors and line styles if not provided
    line_styles = line_styles or "solid dot dash longdash dashdot longdashdot".split()
    colors = colors or plotly.colors.qualitative.Plotly
    labels = list(structures)

    # Add RDF traces to the figure
    for subplot_idx, (_elem_pair, rdfs) in enumerate(elem_pair_rdfs.items()):
        row, col = divmod(subplot_idx, actual_cols)

        for trace_idx, (radii, rdf) in enumerate(rdfs):
            color = colors[trace_idx % len(colors)]
            line_style = line_styles[trace_idx % len(line_styles)]
            label = labels[trace_idx]
            fig.add_scatter(
                x=radii,
                y=rdf,
                mode="lines",
                name=label,
                line=dict(color=color, dash=line_style),
                legendgroup=label,
                showlegend=subplot_idx == 0,  # Show legend only for the first subplot
                row=row + 1,
                col=col + 1,
                hovertemplate=f"{label}<br>r = %{{x:.2f}} Å<br>g(r) = %{{y:.2f}}"
                "<extra></extra>",
            )

        # Add x-axis label
        fig.update_xaxes(title_text="r (Å)", row=row, col=col)

    # Add reference line if specified
    if reference_line is not None:
        defaults = dict(line_dash="dash", line_color="gray", opacity=0.7)
        fig.add_hline(y=1, **defaults | reference_line)

    # Set subplot height/width and y-axis labels
    fig.update_layout(height=300 * n_rows, width=450 * actual_cols)
    fig.update_yaxes(title_text="g(r)", col=1)

    # show legend centered above subplots only if multiple structures were passed
    if len(structures) > 1:
        fig.layout.legend = dict(
            orientation="h",
            xanchor="center",
            x=0.5,
            y=1.02,
            yanchor="bottom",
            font_size=14,
        )

    return fig<|MERGE_RESOLUTION|>--- conflicted
+++ resolved
@@ -10,29 +10,22 @@
     fig.show()
 """
 
-<<<<<<< HEAD
 from __future__ import annotations
 
 from typing import TYPE_CHECKING
-
-import numpy as np
-=======
-from collections.abc import Sequence
-from typing import Any
 
 import numpy as np
 import plotly
-import plotly.graph_objects as go
->>>>>>> 7e32978b
 from plotly.subplots import make_subplots
+from pymatgen.core import Structure
 from scipy.signal import find_peaks
 
 
 if TYPE_CHECKING:
+    from collections.abc import Sequence
     from typing import Any
 
     import plotly.graph_objects as go
-    from pymatgen.core import Structure
 
 
 def calculate_rdf(
