--- conflicted
+++ resolved
@@ -18,11 +18,8 @@
 
 from pymatviz import (
     bar,
-<<<<<<< HEAD
     brillouin,
-=======
     classify,
->>>>>>> 12b61cd7
     colors,
     coordination,
     cumulative,
@@ -44,12 +41,9 @@
     utils,
     xrd,
 )
-<<<<<<< HEAD
 from pymatviz.brillouin import plot_brillouin_zone_3d
-=======
 from pymatviz.classify import precision_recall_curve_plotly, roc_curve_plotly
 from pymatviz.classify.confusion_matrix import confusion_matrix
->>>>>>> 12b61cd7
 from pymatviz.coordination import coordination_hist, coordination_vs_cutoff_line
 from pymatviz.cumulative import cumulative_error, cumulative_residual
 from pymatviz.enums import Key, angstrom_per_atom, cubic_angstrom, eV
